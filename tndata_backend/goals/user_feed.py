"""
TODO: WIP - A feed of relevant content for the user.

Our mobile app shows a feed of information to the user. This module compiles
that data, and exposes some utilities to construct that information.

Some possible data in the user's feed:

- Up Next: The Action that is up next for the user.
- Progress: Provide some sort of information regarding their progress toward
  selected goals (possibly related to the action that is _up next_).
- Suggested Goals: If a user has no (or _few_) selected goals, give them a few
  suggestions based on their selected categories and/or demographics
- Selected Goals: All of the user's selected Goals.


See this trello card for more details:
https://trello.com/c/zKedLoZe/170-initial-home-feed

"""
import random

from datetime import timedelta
from django.core.cache import cache
from django.db.models import Q
from django.utils import timezone
from utils.user_utils import local_day_range

from .models import Goal, UserCompletedAction


# Some Cache keys.
TODAYS_ACTIONS = "todays_actions_{userid}"
TODAYS_ACTIONS_TIMEOUT = 30


def action_feedback(user, useraction, lookback=30):
    """This function assembles data for *feedback* on the user's upcoming
    action. See: https://goo.gl/7UUjzq

    This is essentially just a bit of encouragment for the user, but the content
    of that encouragement is based on their previous activity. Roughly:

    - If <= 20% of the current months previously scheduled actions completed
      (i.e., 2 actions each day. On the 10th day of the month if <= 4 actions
      completed)
    - If > 20% but <= 60% of the current months previously scheduled actions
      completed (i.e., 2 actions each day. On the 10th day of the month if > 4
      but <= 12 actions completed)
    - If > 60% of the current months previously scheduled actions completed
      (i.e., 2 actions each day. On the 10th day of the month if > 12 actions
      completed)

    Parameters:

    * user - the user for which this data is assembled.
    * useraction - the user's next action (a UserAction instance)
    * lookback - number of days to look back for their completed history.

    Returns a dict of the form:

        {
            'title': 'some string',
            'subtitle': 'some string',
            'total': <total number of activities>,
            'completed': <number completed>,
            'percentage': <percentage: completed / total>,
            'icon': <integer value 1-4>
        }

    """
    feedback = {
        'low': {
            'title': "I've done some work to {goal} this month!",
            'subtitle': 'Even small steps can help me reach my goal',
            'icon': 1,
        },
        'med': {
            'title': "I've done {num} activities to {goal} this month!",
            'subtitle': 'I must really want this!',
            'icon': 2,
        },
        'hi': {
            'title': (
                "I've done {num} out of {total} activities to {goal} "
                "this month!"
            ),
            'subtitle': "I'm doing great! I'll schedule another activity!",
            'icon': 3,
        },
    }
    # Data points needed:
    # - total number of UserActions for the time period
    # - completed UserActions for the time period.
    # - percentage of Actions completed/scheduled in some period (lookback)
    # - icons indicate which icon in the app should be displayed:
    #   1: footsteps, 2: thumbs-up, 3: ribbon, 4: trophy (when all are completed)

    # NOTE: UserAction's always get updated with the *next up* trigger date
    # so we can't use them to calculate the above. For now, we'll just use
    # the UserCompletedAction model, but that will only work if the user has
    # the version of the app that records incomplete as well as completed actions.
    dt = timezone.now() - timedelta(days=lookback)
    qs = UserCompletedAction.objects.filter(
        user=user,
        useraction=useraction,
        updated_on__gt=dt
    )
    total = qs.count()
    completed = qs.filter(state="completed").count()
    if total > 0:
        percentage = round((completed / total) * 100)
    else:
        percentage = 0
    goal = useraction.get_primary_goal()
    if goal:
        goal_title = goal.title.lower()
    else:
        goal_title = "achieve my goal"

    resp = {
        'title': '',
        'subtitle': '',
        'total': total,
        'completed': completed,
        'incomplete': total - completed,
        'percentage': percentage,
        'icon': 1,
    }

    if percentage <= 20:
        title = feedback['low']['title'].format(goal=goal_title)
        resp.update({
            'title': title,
            'subtitle': feedback['low']['subtitle'],
            'icon': feedback['low']['icon'],
        })
    elif percentage >= 60:
        title = feedback['hi']['title'].format(
            goal=goal_title, num=completed, total=total
        )
        resp.update({
            'title': title,
            'subtitle': feedback['hi']['subtitle'],
            'icon': feedback['hi']['icon'],
        })
    else:
        title = feedback['med']['title'].format(goal=goal_title, num=completed)
        resp.update({
            'title': title,
            'subtitle': feedback['med']['subtitle'],
            'icon': feedback['med']['icon'],
        })

    # If wev'e
    if resp['incomplete'] == 0:
        resp['icon'] = 4
    return resp


def todays_customactions(user):
    """Return a queryset of CustomActions that are upcoming..."""
    today = local_day_range(user)  # start/end in UTC wrapping the user's day
    now = timezone.now()

    # Excluding those that have already been completed
    completed = user.usercompletedcustomaction_set.filter(
        updated_on__range=today,
        state=UserCompletedAction.COMPLETED
    )
    completed = completed.values_list('customaction', flat=True)
    upcoming_cas = user.customaction_set.filter(
        next_trigger_date__range=(now, today[1])
    )
    upcoming_cas = upcoming_cas.exclude(id__in=completed)
    upcoming_cas = upcoming_cas.order_by('next_trigger_date').distinct()
    return upcoming_cas


def todays_actions(user):
    """Return a QuerySet of UserAction objects that the user should perform
    today, ordered by `next_trigger_date` field (e.g. next up is first in the
    list).

    This result excludes any UserActions that have already been completed.

    """
    cache_key = TODAYS_ACTIONS.format(userid=user.id)
    results = cache.get(cache_key)
    if results is not None:
        return results

    # We want to show only those left for "today" (in the user's timezone)
    today = local_day_range(user)  # start/end in UTC wrapping the user's day
    now = timezone.now()

    # Exclude those that have been completed
    cids = user.usercompletedaction_set.filter(
        updated_on__range=today,
        state=UserCompletedAction.COMPLETED
    )
    cids = cids.values_list('useraction', flat=True)

    # The `next_trigger_date` should always be saved as UTC
    upcoming = user.useraction_set.select_related('action')
    upcoming = upcoming.filter(next_trigger_date__range=(now, today[1]))
    upcoming = upcoming.exclude(id__in=cids)
    upcoming = upcoming.order_by('next_trigger_date')

    # Now cache for a short time because other functions here use this.
    cache.set(cache_key, upcoming, timeout=TODAYS_ACTIONS_TIMEOUT)
    return upcoming


def todays_actions_progress(user):
    """Return some stats indicating to user's progress toward completing their
    actions that were scheduled for 'today'.

    * user -- the user for whom we're calculating stats.

    Returns a dict of the form:

        {
            'completed': X,
            'total': X,
            'progress': X,
        }

    where

    * completed is the number of Actions the user completed.
    * total is the total number of scheduled actions
    * progress is an integer representing the percentage complete

    --------------------------------------------------------------
    TODO: incorporate UserCompletedCustomAction data into this.
    --------------------------------------------------------------

    """
    # Start & End of "today", in UTC from the perspective of the user's timezone
    today = local_day_range(user)

    # Query for the UserActions that should have been scheduled today PLUS
    # anything that actually got marked as completed today
    ucas = UserCompletedAction.objects.filter(updated_on__range=today, user=user)
    useraction_ids = ucas.values_list('useraction', flat=True)

    # e.g. you've completed X / Y actions for today.
    completed = ucas.filter(state=UserCompletedAction.COMPLETED).count()

    # NOTE: The UserAction.next_trigger_date field gets refreshed automatically
    # every two hours. So, to get a picture of the whole day at a time, we need
    # to consider both it and the previous trigger date.
    total = user.useraction_set.filter(
        Q(prev_trigger_date__range=today) |
        Q(next_trigger_date__range=today) |
        Q(id__in=useraction_ids)
    ).distinct().count()

    progress = 0
    if total > 0:
        progress = int(completed/total * 100)
    return {'completed': completed, 'total': total, 'progress': progress}


def next_user_action(user):
    """Looks at all of the user's selected Actions, generating the 'next'
    trigger time and returns the upcoming action."""

    if not user.is_authenticated():
        return None
    return todays_actions(user).first()


def suggested_goals(user, limit=5):
    """Very dumb suggestions.

    * limit: Number of goals to return

    At the moment, it filters on Goals based on your feedback to the onboarding
    survey and the categories that you've selected (if any). If you don't match
    any of the set criteria, you'll receive random goal suggestions.

    This function excludes goals from Packaged content.

    """
    # From the goals the user has _not_ selected (that are public)...
    user_selected_goals = user.usergoal_set.values_list("goal__id", flat=True)
    goals = Goal.objects.published()  # excludes goals in packaged content
    goals = goals.exclude(id__in=user_selected_goals)

    cats = user.usercategory_set.filter(category__state='published')
    cats = cats.values_list('category', flat=True)

    # IF we've got sufficient number of categories, we can stick to the things
    # in the categories the user has chosen. If not, we'll just pull from
    # selected goals (otherwise there would be no suggestions)
    category_goals = goals.filter(categories__in=cats)
    if cats.count() and category_goals.count() > limit:
        goals = category_goals

    # Excluding the sensitive content
    goals = goals.exclude(keywords__contains=['sensitive']).distinct()

    # IF we have a large number of goals left over, use the use's profile data
    # to figure out which are most relevant. We'll pick from the following set:
    #
    # career, child, female, job, no_child, no_degree, no_job, no_relate,
    # relate, sensitive, tcijuniors, tciseniors, work
    profile = user.userprofile
    user_keywords = []
    exclude_keywords = []
    if goals.count() > limit * 2:

        if profile.has_college_degree:
            user_keywords.append('degree')
        else:
            user_keywords.append('no_degree')

        if profile.in_relationship:
            user_keywords.append('relate')
            exclude_keywords.append('no_relate')
        else:
            user_keywords.append('no_relate')
            exclude_keywords.append('relate')

        if profile.is_parent:
            user_keywords.append('child')
            exclude_keywords.append('no_child')
        else:
            user_keywords.append('no_child')
            exclude_keywords.append('child')

        if profile.employed:
            user_keywords.extend(['career', 'job', 'work'])
        else:
            user_keywords.append('no_job')

    # But we always want to use the male/female filter.
    if profile.sex == "Female":
        user_keywords.append('female')
    elif profile.sex == "Male":
        exclude_keywords.append('female')

    goals = goals.filter(keywords__overlap=user_keywords)
    goals = goals.exclude(keywords__overlap=exclude_keywords)

    # Pick a random sample of suggestions (or the leftover goals)...
    ids = list(goals.values_list("id", flat=True))
    if len(ids) > limit:
        goals = Goal.objects.filter(id__in=random.sample(ids, limit))
    else:
<<<<<<< HEAD
        # we filtered too much. Just pick some random things.
        goals = Goal.objects.published().exclude(id__in=user_selected_goals)
        goals = goals.exclude(keywords__contains=['sensitive']).distinct()
        goals = list(goals.values_list("id", flat=True))
        try:
            goals = random.sample(goals, limit)
        except ValueError:
            pass
        goals = Goal.objects.filter(id__in=goals)
=======
        goals = Goal.objects.filter(id__in=ids)

>>>>>>> 3ebd5bb9
    return goals[:limit]


def _usergoal_sorter(usergoal):
    return usergoal.progress_value


def selected_goals(user):
    """Return the user's selected goals, ... ideally sorted in order of
    upcoming events, but that's a nasty query :(

    For now: Sorted by progress value (low-to-high)
    """
    user_goals = user.usergoal_set.all()
    user_goals = sorted(user_goals, key=_usergoal_sorter)
    return [(ug.progress_value, ug) for ug in user_goals]<|MERGE_RESOLUTION|>--- conflicted
+++ resolved
@@ -350,20 +350,8 @@
     if len(ids) > limit:
         goals = Goal.objects.filter(id__in=random.sample(ids, limit))
     else:
-<<<<<<< HEAD
-        # we filtered too much. Just pick some random things.
-        goals = Goal.objects.published().exclude(id__in=user_selected_goals)
-        goals = goals.exclude(keywords__contains=['sensitive']).distinct()
-        goals = list(goals.values_list("id", flat=True))
-        try:
-            goals = random.sample(goals, limit)
-        except ValueError:
-            pass
-        goals = Goal.objects.filter(id__in=goals)
-=======
         goals = Goal.objects.filter(id__in=ids)
 
->>>>>>> 3ebd5bb9
     return goals[:limit]
 
 
