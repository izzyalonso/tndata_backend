"""
Signal Handlers for our models.

"""
from datetime import timedelta
from django.conf import settings
from django.contrib.contenttypes.models import ContentType
from django.core.cache import cache
from django.db.models import ObjectDoesNotExist
from django.db.models.signals import (
    m2m_changed, pre_delete, pre_save, post_delete, post_save
)

import django.dispatch
from django.dispatch import receiver
from django.utils import timezone

from django_rq import job
from notifications.signals import notification_snoozed
from redis_metrics import metric
from utils.slack import post_private_message
from utils.user_utils import local_day_range

from .custom import CustomAction
from .packages import PackageEnrollment, Program
from .progress import DailyProgress, UserCompletedAction
from .public import Action, Category, Goal, action_unpublished
from .public import _enroll_program_members
from .users import UserAction, UserCategory, UserGoal
from .triggers import Trigger

from ..utils import clean_title, clean_notification, strip


# Custom signal that we can fire when we need to invalidate the cached User feed.
invalidate_feed = django.dispatch.Signal(providing_args=['user'])


@receiver(invalidate_feed)
def bust_feed_cache(sender, user, **kwargs):
    """Kind of a hack, but in certain situations, we want to kill the feed's
    cache and then re-create it. We do this by deleting it then re-setting it."""
    from goals.user_feed import feed_data, FEED_DATA_KEY

    # Delete the Cache
    cache_key = FEED_DATA_KEY.format(userid=user.id)
    cache.delete(cache_key)

    # And Re-create it.
    # TODO: Do this asychronously so the caller doesn't have to wait?
    feed_data(user)


@job
def _enroll_user_in_default_categories(user):
    for category in Category.objects.selected_by_default(state='published'):
        category.enroll(user)


@receiver(post_save, sender=settings.AUTH_USER_MODEL, dispatch_uid='auto-enroll')
def auto_enroll(sender, **kwargs):
    """Auto-enroll new users in default categories."""
    if kwargs.get('created', False) and 'instance' in kwargs:
        _enroll_user_in_default_categories.delay(kwargs['instance'])


@receiver(post_save, sender=CustomAction, dispatch_uid="coru_daily_progress")
@receiver(post_save, sender=UserAction, dispatch_uid="coru_daily_progress")
@receiver(post_save, sender=UserCompletedAction, dispatch_uid="coru_daily_progress")
def create_or_update_daily_progress(sender, instance, created, raw, using, **kwargs):
    """When a CustomAction, UserAction, or UserCompletedAction
    is created, we want to create (if necessary) or update the day's
    DailyProgress for the user.
    """
    if created:
        dp = DailyProgress.objects.for_today(instance.user)
        dp.update_stats()
        dp.save()


@receiver(post_delete, sender=CustomAction, dispatch_uid="coru_daily_progress")
@receiver(post_delete, sender=UserAction, dispatch_uid="coru_daily_progress")
def update_daily_progress(sender, instance, using, **kwargs):
    """When a CustomAction, UserAction is deleted, we want to update the day's
    DailyProgress again to reflect the change.
    """
    dp = DailyProgress.objects.for_today(instance.user)
    dp.update_stats()
    dp.save()


@receiver(m2m_changed, sender=Program.auto_enrolled_goals.through,
          dispatch_uid="program_goals_changed")
def program_goals_changed(sender, instance, **kwargs):
    """Handle the changes to Program.auto_enrolled_goals (M2M field).

    Sender: is the through model between Programs & Goals `Program_auto_enrolled_goals`
    Instance: A Program object.

    Additional kwargs:

    - model: could be Goal or Program
    - action: look for `post_add` (after we've finished adding the goal)
    - pk_set: the set of Goal PKs added

    """
    model = kwargs.get('model', None)
    action = kwargs.get('action', None)
    pk_set = kwargs.get('pk_set', set())  # Set of PKs added or removed

    if model in [Program, Goal] and action == "post_add" and len(pk_set) > 0:
        goals = instance.auto_enrolled_goals.filter(id__in=pk_set, state='published')
        for goal in goals:
            _enroll_program_members.delay(goal)


@receiver(pre_save, sender=DailyProgress, dispatch_uid='set_dp_checkin_streak')
def set_dp_checkin_streak(sender, instance, raw, using, **kwargs):
    """Query for yesterday's checkin streak value and add 1 whenever a
    DailyProgress object is saved."""
    if instance.created_on:
        yesterday = instance.created_on - timedelta(days=1)
    else:
        yesterday = timezone.now() - timedelta(days=1)
    yesterday = local_day_range(instance.user, yesterday)

    # See what "yesterday's streak value was"
    try:
        streak = DailyProgress.objects.exclude(pk=instance.id).get(
            user=instance.user,
            created_on__range=yesterday
        ).checkin_streak
    except DailyProgress.DoesNotExist:
        streak = 0
    instance.checkin_streak = streak + 1


@receiver(post_save, sender=Trigger, dispatch_uid="custom-trigger-updated")
def custom_trigger_updated(sender, instance, created, raw, using, **kwargs):
    """Record metrics when a User updates their custom triggers."""
    if instance.user:
        metric('custom-trigger-updated', category="User Interactions")


@receiver(pre_delete, sender=Trigger, dispatch_uid="trigger-remove-queued-messages")
@receiver(post_save, sender=Trigger, dispatch_uid="trigger-remove-queued-messages")
def remove_queued_messages(sender, instance, *args, **kwargs):
    """If a trigger is updated, we need to remove all currently queued GCM
    Messages that are using the trigger."""
    try:
        instance.action_default.remove_queued_messages()
    except ObjectDoesNotExist:
        pass


@receiver(pre_save, sender=Action)
@receiver(pre_save, sender=Goal)
@receiver(pre_save, sender=Category)
def clean_content(sender, instance, raw, using, **kwargs):
    # A mapping of model field names and the function that cleans them.
    clean_functions = {
        "title": clean_title,
        "subtitle": clean_title,
        "description": strip,
        "more_info": strip,
        "notification_text": clean_notification,
    }
    for field, func in clean_functions.items():
        if hasattr(instance, field):
            setattr(instance, field, func(getattr(instance, field)))


@receiver(post_delete, sender=Action)
@receiver(post_delete, sender=Goal)
@receiver(post_delete, sender=Category)
def delete_model_images(sender, instance, using, **kwargs):
    """Once a model instance has been deleted, this will remove its `icon`
    and `image` (if it has one) from the filesystem."""
<<<<<<< HEAD
    if not (settings.DEBUG or settings.STAGING or settings.TESTING):
        msg = "In `delete_model_images` for *{}* / {}\nLast updated {} by {}".format(
            sender.__name__,
            instance,
            instance.updated_on.strftime("%c %z") if instance and instance.updated_on else "n/a",
            instance.updated_by.get_full_name() if instance and instance.updated_by else "n/a"
        )

        if hasattr(instance, 'icon') and instance.icon:
            # instance.icon.delete()
            msg += "\nIcon: {}".format(instance.icon.url)

        if hasattr(instance, 'image') and instance.image:
            # instance.image.delete()
            msg += "\nImage: {}".format(instance.image.url)

        post_private_message("bkmontgomery", msg)
=======
    if instance and not (settings.DEBUG or settings.STAGING):
        try:
            msg = "In `delete_model_images` for *{}* / {}\nLast updated {} by {}".format(
                sender.__name__,
                instance,
                instance.updated_on.strftime("%c %z"),
                instance.updated_by.get_full_name() if instance.updated_by else "n/a"
            )

            if hasattr(instance, 'icon') and instance.icon:
                # instance.icon.delete()
                msg += "\nIcon: {}".format(instance.icon.url)

            if hasattr(instance, 'image') and instance.image:
                # instance.image.delete()
                msg += "\nImage: {}".format(instance.image.url)

            post_private_message("bkmontgomery", msg)
        except:
            pass
>>>>>>> 41ab9436


@receiver(post_save, sender=UserAction, dispatch_uid="create-relative-reminder")
def create_relative_reminder(sender, instance, created, raw, using, **kwargs):
    """When a UserAction is saved, we need to look at it's default_trigger
    and see if it's a relative reminder. If so, we automatically create a
    custom trigger for the user filling in it's trigger_date based on the
    UserAction's creation date.

    """
    is_relative = (
        instance.custom_trigger is None and
        instance.default_trigger is not None and
        instance.default_trigger.is_relative
    )
    # We should always check for a custom trigger in this case.
    if is_relative and not instance.custom_trigger:
        trigger = Trigger.objects.create(
            user=instance.user,
            name="Trigger for {}".format(instance),
            time_of_day=instance.default_trigger.time_of_day,
            frequency=instance.default_trigger.frequency,
            time=instance.default_trigger.time,
            trigger_date=instance.default_trigger.trigger_date,
            recurrences=instance.default_trigger.recurrences,
            start_when_selected=instance.default_trigger.start_when_selected,
            stop_on_complete=instance.default_trigger.stop_on_complete,
            disabled=instance.default_trigger.disabled,
            relative_value=instance.default_trigger.relative_value,
            relative_units=instance.default_trigger.relative_units
        )
        trigger.trigger_date = trigger.relative_trigger_date(instance.created_on)
        trigger.save()
        instance.custom_trigger = trigger
        instance.save()


@receiver(notification_snoozed)
def reset_next_trigger_date_when_snoozed(sender, message, user,
                                         related_object, deliver_on, **kwargs):
    """If a user snoozes a notification (in the notifications app), this function
    will try to update the relevant UserAction's `next_trigger_date`.

    """
    if related_object and message.content_type.name.lower() == 'action':
        ua = related_object.useraction_set.filter(user=user).first()
        if ua and deliver_on:
            ua.next_trigger_date = deliver_on
            ua.save(update_triggers=False)


@receiver(post_delete, sender=UserAction)
@receiver(action_unpublished, sender=UserAction)
def remove_action_reminders(sender, instance, using, **kwargs):
    """If a user deletes one of their UserAction instances, or if an Action
    is unpublished, we need to delete the GCMMessage associated with it.

    NOTE: GCMMessages have a generic relationship to the Action
    """
    # Remove any custom triggers associated with this object.
    try:
        if instance.custom_trigger:
            instance.custom_trigger.delete()
    except Trigger.DoesNotExist:
        # This really shouldn't happen, but sometimes it does when cleaning
        # up generated objects in our test suite
        pass

    try:
        # Remove any pending notifications
        from notifications.models import GCMMessage
        action_type = ContentType.objects.get_for_model(Action)
        messages = GCMMessage.objects.filter(
            content_type=action_type,
            object_id=instance.action.id,
            user=instance.user
        )
        messages.delete()
    except (ImportError, ContentType.DoesNotExist):
        pass


@receiver(post_save, sender=UserCompletedAction, dispatch_uid="action-completed")
def action_completed(sender, instance, created, raw, using, **kwargs):
    """Record metrics when a UserCompletedAction status is updated."""
    if instance.state:
        key = "action-{}".format(instance.state)
        metric(key, category="User Interactions")

    # Kill all of the queued messages that match this action when the trigger's
    # stop_on_complete is True
    completed = instance.state == UserCompletedAction.COMPLETED

    # Try to get the trigger (custom or default)
    trigger = instance.useraction.trigger

    if completed and trigger and trigger.stop_on_complete:
        messages = instance.user.gcmmessage_set.filter(
            object_id=instance.action.id,
            content_type=ContentType.objects.get_for_model(Action)
        )
        messages.delete()

    # Check the UserAction's primary goal. If all of the UserActions
    # within taht primary goal are completed, mark the UserGoal as completed.
    ug = instance.usergoal
    if ug and completed and instance.sibling_actions_completed():
        ug.complete()
        ug.save()


@receiver(pre_delete, sender=UserCategory, dispatch_uid="del_cat_goals")
def delete_category_child_goals(sender, instance, using, **kwargs):
    """If a user is removing a category, delete all of the user's selected
    goals that have *no other* parent category."""
    # Get a list of all categories selected by the user, excluding the one
    # we're about to remove.
    user_categories = UserCategory.objects.filter(user=instance.user)
    user_categories = user_categories.exclude(id=instance.id)
    user_categories = user_categories.values_list('category', flat=True)

    # Delete all the user's goals that lie ONLY in the category we're
    # about to remove
    user_goals = instance.user.usergoal_set.all()
    user_goals = user_goals.exclude(goal__categories__in=user_categories)
    user_goals.delete()


@receiver(post_save, sender=UserCategory, dispatch_uid="adopt_usercategories")
@receiver(post_save, sender=UserGoal, dispatch_uid="adopt_usergoals")
@receiver(post_save, sender=UserAction, dispatch_uid="adopt_useractions")
def user_adopted_content(sender, instance, created, raw, using, **kwargs):
    """Record some metrics when a user adopts a piece of content."""
    if created:
        key = "{}-created".format(sender.__name__.lower())
        metric(key, category="User Interactions")


@receiver(post_save, sender=PackageEnrollment, dispatch_uid="notifiy_for_new_package")
def notify_for_new_package(sender, instance, created, **kwargs):
    """Create and schedule a GCMMEssage for users that have a device registered,
    once they've been enrolled in a new package.

    """
    if created and instance.user.gcmdevice_set.exists():
        from notifications.models import GCMMessage
        GCMMessage.objects.create(
            user=instance.user,
            title="You've been enrolled.",
            message="Welcome to {0}".format(instance.category.title),
            deliver_on=timezone.now(),
            obj=instance,
            priority=GCMMessage.HIGH
        )<|MERGE_RESOLUTION|>--- conflicted
+++ resolved
@@ -176,32 +176,13 @@
 def delete_model_images(sender, instance, using, **kwargs):
     """Once a model instance has been deleted, this will remove its `icon`
     and `image` (if it has one) from the filesystem."""
-<<<<<<< HEAD
     if not (settings.DEBUG or settings.STAGING or settings.TESTING):
-        msg = "In `delete_model_images` for *{}* / {}\nLast updated {} by {}".format(
-            sender.__name__,
-            instance,
-            instance.updated_on.strftime("%c %z") if instance and instance.updated_on else "n/a",
-            instance.updated_by.get_full_name() if instance and instance.updated_by else "n/a"
-        )
-
-        if hasattr(instance, 'icon') and instance.icon:
-            # instance.icon.delete()
-            msg += "\nIcon: {}".format(instance.icon.url)
-
-        if hasattr(instance, 'image') and instance.image:
-            # instance.image.delete()
-            msg += "\nImage: {}".format(instance.image.url)
-
-        post_private_message("bkmontgomery", msg)
-=======
-    if instance and not (settings.DEBUG or settings.STAGING):
         try:
             msg = "In `delete_model_images` for *{}* / {}\nLast updated {} by {}".format(
                 sender.__name__,
                 instance,
-                instance.updated_on.strftime("%c %z"),
-                instance.updated_by.get_full_name() if instance.updated_by else "n/a"
+                instance.updated_on.strftime("%c %z") if instance and instance.updated_on else "n/a",
+                instance.updated_by.get_full_name() if instance and instance.updated_by else "n/a"
             )
 
             if hasattr(instance, 'icon') and instance.icon:
@@ -215,7 +196,6 @@
             post_private_message("bkmontgomery", msg)
         except:
             pass
->>>>>>> 41ab9436
 
 
 @receiver(post_save, sender=UserAction, dispatch_uid="create-relative-reminder")
