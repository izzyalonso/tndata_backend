"""Models for the Goals app.

This is our collection of Goals & Behaviors. They're organized as follows:

    [Category] <-> [Goal] <-> [Behavior] <- [Action]

Actions are the things we want to help people to do.

"""
import os
import pytz

from datetime import datetime, timedelta

from django.conf import settings
from django.contrib.contenttypes.models import ContentType
from django.core.urlresolvers import reverse
from django.db import models, IntegrityError
from django.db.models import Avg
from django.db.models.signals import (
    pre_delete, pre_save, post_delete, post_save
)
from django.dispatch import receiver
from django.utils.text import slugify
from django.utils import timezone

from django_fsm import FSMField, transition
from markdown import markdown
from recurrence import serialize as serialize_recurrences
from recurrence.fields import RecurrenceField
from utils import colors, dateutils

from .managers import (
    CategoryManager,
    PackageEnrollmentManager,
    TriggerManager,
    UserActionManager,
    WorkflowManager
)
from .mixins import ModifiedMixin, StateMixin, UniqueTitleMixin, URLMixin
from .utils import clean_title, clean_notification, strip


class Category(ModifiedMixin, StateMixin, UniqueTitleMixin, URLMixin, models.Model):
    """A Broad grouping of possible Goals from which users can choose.

    We also have content (goals, behaviors, actions) that is associated with
    a single organization. We've been referring to this scenario as "packaged
    content", and in this case a Category serves as the Organization's content
    "container".

    """

    # URLMixin attributes
    urls_app_namespace = "goals"
    urls_model_name = "category"
    urls_icon_field = "icon"
    urls_image_field = "image"

    # Data Fields
    packaged_content = models.BooleanField(
        default=False,
        help_text="Is this Category for a collection of packaged content?"
    )
    package_contributors = models.ManyToManyField(
        settings.AUTH_USER_MODEL,
        blank=True,
        help_text="The group of users that will contribute to content in "
                  "this category."
    )
    order = models.PositiveIntegerField(
        unique=True,
        help_text="Controls the order in which Categories are displayed."
    )
    title = models.CharField(
        max_length=128,
        db_index=True,
        unique=True,
        help_text="A Title for the Category (50 characters)"
    )
    title_slug = models.SlugField(max_length=128, db_index=True, unique=True)
    description = models.TextField(
        help_text="A short (250 character) description for this Category"
    )
    icon = models.ImageField(
        upload_to="goals/category", null=True, blank=True,
        help_text="Upload a square icon to be displayed for the Category."
    )
    image = models.ImageField(
        upload_to="goals/category/images",
        null=True,
        blank=True,
        help_text="A Hero image to be displayed at the top of the Category pager"
    )
    notes = models.TextField(
        blank=True,
        null=True,
        help_text="Additional notes regarding this Category"
    )
    color = models.CharField(
        max_length=7,
        default="#2ECC71",
        help_text="Select the color for this Category"
    )
    secondary_color = models.CharField(
        max_length=7,
        blank=True,
        help_text="Select a secondary color for this Category. If omitted, a "
                  "complementary color will be generated."
    )
    state = FSMField(default="draft")
    updated_by = models.ForeignKey(
        settings.AUTH_USER_MODEL,
        related_name="categories_updated",
        null=True
    )
    created_by = models.ForeignKey(
        settings.AUTH_USER_MODEL,
        related_name="categories_created",
        null=True
    )

    # Packaged content has a consent form (for now anyway). These are only
    # used if a category is marked as a package, and are only available for
    # editing in packages. Both of these should allow markdown.
    consent_summary = models.TextField(blank=True)
    consent_more = models.TextField(blank=True)

    created_on = models.DateTimeField(auto_now_add=True)
    updated_on = models.DateTimeField(auto_now=True)

    def __str__(self):
        return self.title

    class Meta:
        ordering = ['order', 'title']
        verbose_name = "Category"
        verbose_name_plural = "Categories"
        # add_category, change_category, delete_category are created by default.
        permissions = (
            ("view_category", "Can view Categories"),
            ("decline_category", "Can Decline Categories"),
            ("publish_category", "Can Publish Categories"),
        )

    @property
    def is_packaged(self):
        return self.packaged_content

    @property
    def rendered_description(self):
        """Render the description markdown"""
        return markdown(self.description)

    @property
    def rendered_consent_summary(self):
        """Render the consent_summary markdown"""
        return markdown(self.consent_summary)

    @property
    def rendered_consent_more(self):
        """Render the consent_more markdown"""
        return markdown(self.consent_more)

    @property
    def goals(self):
        """This property returns a QuerySet of the related Goal objects."""
        return self.goal_set.all().distinct()

    @property
    def behaviors(self):
        """Returns a QuerySet of all Behaviors nested beneath this category's
        set of goals."""
        ids = self.goals.values_list('behavior', flat=True)
        return Behavior.objects.filter(pk__in=ids)

    def _format_color(self, color):
        """Ensure that colors include a # symbol at the beginning."""
        return color if color.startswith("#") else "#{0}".format(color)

    def _generate_secondary_color(self):
        if self.secondary_color:
            return self.secondary_color
        else:
            return colors.lighten(self.color)

    def save(self, *args, **kwargs):
        """Always slugify the name prior to saving the model and set
        created_by or updated_by fields if specified."""
        self.title_slug = slugify(self.title)
        self.color = self._format_color(self.color)
        self.secondary_color = self._generate_secondary_color()
        kwargs = self._check_updated_or_created_by(**kwargs)
        super(Category, self).save(*args, **kwargs)

    @transition(field=state, source="*", target='draft')
    def draft(self):
        pass

    @transition(field=state, source=["draft", "declined"], target='pending-review')
    def review(self):
        pass

    @transition(field=state, source="pending-review", target='declined')
    def decline(self):
        pass

    @transition(field=state, source=["draft", "pending-review"], target='published')
    def publish(self):
        pass

    def get_view_enrollment_url(self):
        """Essentially a Detail view for a Category Package."""
        return reverse("goals:package-detail", args=[self.id])

    def get_enroll_url(self):
        return reverse("goals:package-enroll", args=[self.id])

    objects = CategoryManager()


class Goal(ModifiedMixin, StateMixin, UniqueTitleMixin, URLMixin, models.Model):

    # URLMixin attributes
    urls_app_namespace = "goals"
    urls_model_name = "goal"
    urls_icon_field = "icon"

    # Data Fields
    categories = models.ManyToManyField(
        Category,
        blank=True,
        help_text="Select the Categories in which this Goal should appear."
    )
    title_slug = models.SlugField(max_length=256, null=True)
    title = models.CharField(
        max_length=256, db_index=True, unique=True,
        help_text="A Title for the Goal (50 characters)"
    )
    subtitle = models.CharField(
        max_length=256,
        null=True,
        help_text="A one-liner description for this goal."
    )
    description = models.TextField(
        blank=True,
        help_text="A short (250 character) description for this Goal"
    )
    outcome = models.TextField(
        blank=True,
        help_text="Desired outcome of this Goal."
    )
    notes = models.TextField(
        blank=True,
        null=True,
        help_text="Misc notes about this item. This is for your use and will "
                  "not be displayed in the app."
    )
    more_info = models.TextField(
        blank=True,
        help_text="Optional tips and tricks or other small, associated ideas. "
                  "Consider using bullets."
    )
    icon = models.ImageField(
        upload_to="goals/goal", null=True, blank=True,
        help_text="Upload an icon (256x256) for this goal"
    )
    state = FSMField(default="draft")
    updated_by = models.ForeignKey(
        settings.AUTH_USER_MODEL,
        related_name="goals_updated",
        null=True
    )
    created_by = models.ForeignKey(
        settings.AUTH_USER_MODEL,
        related_name="goals_created",
        null=True
    )
    created_on = models.DateTimeField(auto_now_add=True)
    updated_on = models.DateTimeField(auto_now=True)

    def __str__(self):
        return "{0}".format(self.title)

    class Meta:
        ordering = ['title']
        verbose_name = "Goal"
        verbose_name_plural = "Goals"
        # add_goal, change_goal, delete_goal are created by default.
        permissions = (
            ("view_goal", "Can view Goals"),
            ("decline_goal", "Can Decline Goals"),
            ("publish_goal", "Can Publish Goals"),
        )

    @property
    def rendered_description(self):
        """Render the description markdown"""
        return markdown(self.description)

    def save(self, *args, **kwargs):
        """Always slugify the title prior to saving the model."""
        self.title_slug = slugify(self.title)
        kwargs = self._check_updated_or_created_by(**kwargs)
        super(Goal, self).save(*args, **kwargs)

    @transition(field=state, source="*", target='draft')
    def draft(self):
        pass

    @transition(field=state, source=["draft", "declined"], target='pending-review')
    def review(self):
        pass

    @transition(field=state, source="pending-review", target='declined')
    def decline(self):
        pass

    @transition(field=state, source=["draft", "pending-review"], target='published')
    def publish(self):
        pass

    objects = WorkflowManager()


class Trigger(URLMixin, models.Model):
    """This class encapsulates date (and in the future, location) -based triggers
    for Behaviors and Actions.

    For date or time-based items, a Trigger consists of:

    1. A time (optional); When during the day should the notification be sent.
    2. Recurrences: How frequently (every day, once a month, etc) should the
       notification be sent.

    This model is heavily based on django-recurrence:
    https://django-recurrence.readthedocs.org

    """
    # URLMixin attributes
    urls_app_namespace = "goals"
    urls_model_name = "trigger"
    urls_slug_field = "name_slug"

    # Data Fields
    TRIGGER_TYPES = (
        ('time', 'Time'),
        ('place', 'Place'),
    )

    user = models.ForeignKey(
        settings.AUTH_USER_MODEL,
        blank=True,
        null=True,
        help_text="A Custom trigger, created by a user."
    )
    name = models.CharField(
        max_length=128,
        unique=True,
        db_index=True,
        help_text="Give this trigger a helpful name. It must be unique, and "
                  "will be used in drop-down lists and other places where you"
                  "can select it later."
    )
    name_slug = models.SlugField(max_length=128, db_index=True, unique=True)
    trigger_type = models.CharField(
        max_length=10,
        choices=TRIGGER_TYPES,
        default="time",
        help_text='The type of Trigger used, e.g. a time-based trigger'
    )
    location = models.CharField(
        max_length=256,
        blank=True,
        help_text="Only used when Trigger type is location. "
                  "Can be 'home', 'work', or a (lat, long) pair."
    )
    time = models.TimeField(
        blank=True,
        null=True,
        help_text="Time the trigger/notification will fire, in 24-hour format."
    )
    trigger_date = models.DateField(
        blank=True,
        null=True,
        help_text="A starting date for a recurrence, or a single date for a "
                  "one-time trigger."
    )
    recurrences = RecurrenceField(
        null=True,
        blank=True,
        help_text="An iCalendar (rfc2445) recurrence rule (an RRULE)"
    )

    def __str__(self):
        df = "%Y-%m-%d"
        d = '' if self.trigger_date is None else self.trigger_date.strftime(df)
        t = '' if self.time is None else self.time.strftime("%H:%M")
        r = self.recurrences_as_text()
        return "{0} {1} {2} {3}".format(self.name, d, t, r)

    class Meta:
        verbose_name = "Trigger"
        verbose_name_plural = "Triggers"
        permissions = (
            ("view_trigger", "Can view Triggers"),
            ("decline_trigger", "Can Decline Triggers"),
            ("publish_trigger", "Can Publish Triggers"),
        )

    @property
    def is_time_trigger(self):
        return self.trigger_type == "time"

    @property
    def is_place_trigger(self):
        return self.trigger_type == "place"

    def _localize_time(self):
        """Adds the UTC timezone info to self.time."""
        if self.time and self.time.tzinfo is None:
            self.time = pytz.utc.localize(self.time)

    def _strip_rdate_data(self):
        """Our android recurrence dialog doesn't like RDATE rules as part of
        the recurrence; Additionally, we've saved that information as a separate
        field within this model, so let's strip out any RDATE rules.

        """
        rrule = self.serialized_recurrences()
        if rrule and 'RDATE:' in rrule:
            self.recurrences = rrule.split('RDATE:')[0].strip()

    def save(self, *args, **kwargs):
        """Always slugify the name prior to saving the model."""
        self.name_slug = slugify(self.name)
        self._localize_time()
        self._strip_rdate_data()
        super(Trigger, self).save(*args, **kwargs)

    def serialized_recurrences(self):
        """Return a rfc2445 formatted unicode string."""
        if self.recurrences:
            return serialize_recurrences(self.recurrences)
        else:
            return None

    def recurrences_as_text(self):
        if self.recurrences:
            result = ''
            rules = []
            # check all the recurrence rules
            for rule in self.recurrences.rrules:
                rules.append(rule.to_text())
            # also check for exclusion rules
            for exrule in self.recurrences.exrules:
                rules.append("Exclusions: {0}".format(exrule.to_text()))
            result = ", ".join(rules)
            if len(self.recurrences.rdates) > 0:
                result += " on "
                result += ", ".join(
                    ["{0}".format(d) for d in self.recurrences.rdates]
                )
            return result
        return ''

    def _combine(self, a_time, a_date=None, tz=None):
        """Combine a date & time into an timezone-aware datetime object.
        If the date is None, the current date (in either utc or the user's
        local time) will be used."""
        if tz is None:
            tz = self.get_tz()

        if a_date is None:
            a_date = timezone.now().astimezone(tz)

        # Ensure our combined date/time has the appropriate timezone
        dt = datetime.combine(a_date, a_time)
        if timezone.is_naive(dt):
            dt = timezone.make_aware(dt, timezone=tz)
        elif timezone.is_aware(dt) and tz is not None:
            dt = dt.astimezone(tz)

        return dt

    def get_tz(self):
        """Return a Timezone object for the user; defaults to UTC if no user."""
        if self.user:
            return pytz.timezone(self.user.userprofile.timezone)
        return timezone.utc

    def get_alert_time(self, tz=None):
        """Return a datetime object (with appropriate timezone) for the
        starting date/time for this trigger."""
        if tz is None:
            tz = self.get_tz()
        alert_time = None
        if self.trigger_date and self.time:
            alert_time = self._combine(self.time, self.trigger_date, tz)
        elif self.time:
            now = timezone.now().astimezone(tz)
            alert_time = self._combine(self.time, now, tz)
        return alert_time

    def get_occurences(self, begin=None, days=30):
        """Get some dates in this series of reminders."""
        tz = self.get_tz()
        if begin is None:
            begin = self.get_alert_time(tz)  # "today's" alert time.
        end = begin + timedelta(days=30)  # alerts a month in the future
        dates = list(self.recurrences.occurrences(
            dtstart=begin,
            dtend=end
        ))

        # Return only dates in the future.
        now = timezone.now().astimezone(tz)
        return list(filter(lambda d: d > now, dates))

    def next(self):
        """Generate the next date for this Trigger. For recurring triggers,
        this will return a datetime object for the next time the trigger should
        fire in the user's local time if, this object is associated with a
        user; otherwise, the date will be in UTC.

        """
        tz = self.get_tz()
        alert_on = self.get_alert_time(tz)
        now = timezone.now().astimezone(tz)
        recurrences = self.serialized_recurrences()

        # No recurrences, alert is in the future
        if recurrences is None and alert_on and alert_on > now:
            return alert_on

        # HACK: If we've stacked a number of RRULEs, let's generate a list of
        # dates in the recurrence (30 days out & starting with the current
        # time), then pick the earliest one.
        elif recurrences and "\n" in recurrences:
            dates = self.get_occurences(begin=now)  # Generate some dates.
            # Then recombine them all with the trigger time. ugh. :(
            dates = [self._combine(self.time, date) for date in dates]
            if len(dates) > 0:
                return dates[0]

        # HACK to make sure the UNTIL recurrences don't sometime keep returning
        # dates after their specified ending (but don't clobber rules that
        # specify a weekly recurrence for set days; these need to use
        # `recurrences.after`
        elif recurrences and "UNTIL" in recurrences and 'BYDAY' not in recurrences:
            yesterday = alert_on - timedelta(days=1)  # yesterday's alert
            tomorrow = now + timedelta(days=1)  # this time tomorrow
            dates = self.recurrences.between(now, tomorrow, dtstart=yesterday)
            if len(dates) > 0:
                return dates[0]
            else:
                return None

        # Return the next value in the recurrence
        elif recurrences:
            return self.recurrences.after(
                now,  # The next recurrence after the current time.
                inc=True,  # return the current time if it matches the recurrence.
                dtstart=alert_on  # The alert time.
            )

        # No recurrence or not a time-pased Trigger.
        return None

    def formatted_next(self):
        n = self.next()
        if n is not None:
            return n.strftime("%c")
        return "N/A"

    objects = TriggerManager()


def _behavior_icon_path(instance, filename):
    """Return the path for uploaded icons for `Behavior` and `Action` objects."""
    p = "goals/{0}/icons".format(type(instance).__name__.lower())
    return os.path.join(p, filename)


def _behavior_img_path(instance, filename):
    """Return the path for uploaded images for `Behavior` and `Action` objects."""
    p = "goals/{0}/images".format(type(instance).__name__.lower())
    return os.path.join(p, filename)


class BaseBehavior(ModifiedMixin, StateMixin, models.Model):
    """This abstract base class contains fields that are common to both
    `Behavior` and `Action` models.

    """
    source_link = models.URLField(
        max_length=256,
        blank=True,
        null=True,
        help_text="A link to the source."
    )
    source_notes = models.TextField(
        blank=True,
        help_text="Narrative notes about the source of this item."
    )
    notes = models.TextField(
        blank=True,
        help_text="Misc notes about this item. This is for your use and will "
                  "not be displayed in the app."
    )
    more_info = models.TextField(
        blank=True,
        help_text="Optional tips and tricks or other small, associated ideas. "
                  "Consider using bullets."
    )
    description = models.TextField(
        blank=True,
        help_text="A brief (250 characters) description about this item."
    )
    case = models.TextField(
        blank=True,
        help_text="Brief description of why this is useful."
    )
    outcome = models.TextField(
        blank=True,
        help_text="Brief description of what the user can expect to get by "
                  "adopting the behavior"
    )
    external_resource = models.CharField(
        blank=True,
        max_length=256,
        help_text=("An external resource is something that will help a user "
                   "accomplish a task. It could be a phone number, link to a "
                   "website, link to another app, or GPS coordinates. ")
    )
    external_resource_name = models.CharField(
        blank=True,
        max_length=256,
        help_text=("A human-friendly name for your external resource. This is "
                   "especially helpful for web links.")
    )
    notification_text = models.CharField(
        max_length=256,
        blank=True,
        help_text="Text of the notification (50 characters)"
    )
    icon = models.ImageField(
        upload_to=_behavior_icon_path,
        null=True,
        blank=True,
        help_text="A square icon for this item in the app, preferrably 512x512."
    )
    image = models.ImageField(
        upload_to=_behavior_img_path,
        null=True,
        blank=True,
        help_text="An image to be displayed for this item, preferrably 1024x1024."
    )
    state = FSMField(default="draft")
    created_on = models.DateTimeField(auto_now_add=True)
    updated_on = models.DateTimeField(auto_now=True)

    class Meta:
        abstract = True

    def __str__(self):
        return "{0}".format(self.title)

    def _set_notification_text(self):
        if not self.notification_text:
            self.notification_text = self.title

    @property
    def rendered_description(self):
        """Render the description markdown"""
        return markdown(self.description)

    @property
    def rendered_more_info(self):
        """Render the more_info markdown"""
        return markdown(self.more_info)

    def save(self, *args, **kwargs):
        """Always slugify the name prior to saving the model."""
        self.title_slug = slugify(self.title)
        kwargs = self._check_updated_or_created_by(**kwargs)
        self._set_notification_text()
        super(BaseBehavior, self).save(*args, **kwargs)

    @transition(field=state, source="*", target='draft')
    def draft(self):
        pass

    @transition(field=state, source=["draft", "declined"], target='pending-review')
    def review(self):
        pass

    @transition(field=state, source="pending-review", target='declined')
    def decline(self):
        pass

    @transition(field=state, source=["draft", "pending-review"], target='published')
    def publish(self):
        pass


class Behavior(URLMixin, UniqueTitleMixin,  BaseBehavior):
    """A Behavior. Behaviors have many actions associated with them and contain
    several bits of information for a user."""

    # URLMixin attributes
    urls_app_namespace = "goals"
    urls_model_name = "behavior"
    urls_icon_field = "icon"
    urls_image_field = "image"

    # Data Fields
    title = models.CharField(
        max_length=256,
        db_index=True,
        unique=True,
        help_text="A unique title for this Behavior (50 characters)"
    )
    title_slug = models.SlugField(max_length=256, db_index=True, unique=True)
    goals = models.ManyToManyField(
        Goal,
        blank=True,
        help_text="Select the Goal(s) that this Behavior achieves."
    )
    informal_list = models.TextField(
        blank=True,
        help_text="Use this section to create a list of specific actions for "
                  "this behavior. This list will be reproduced as a mnemonic "
                  "on the Action entry page"
    )
    default_trigger = models.ForeignKey(
        Trigger,
        blank=True,
        null=True,
        help_text="A trigger/reminder for this behavior"
    )
    updated_by = models.ForeignKey(
        settings.AUTH_USER_MODEL,
        related_name="behaviors_updated",
        null=True
    )
    created_by = models.ForeignKey(
        settings.AUTH_USER_MODEL,
        related_name="behaviors_created",
        null=True
    )

    class Meta(BaseBehavior.Meta):
        ordering = ['title']
        verbose_name = "Behavior"
        verbose_name_plural = "Behaviors"
        # add_behavior, change_behavior, delete_behavior are created by default.
        permissions = (
            ("view_behavior", "Can view Permissions"),
            ("decline_behavior", "Can Decline Permissions"),
            ("publish_behavior", "Can Publish Permissions"),
        )

    @property
    def categories(self):
        """Return a QuerySet of Categories for this object's selected Goals"""
        cats = self.goals.values_list('categories', flat=True)
        return Category.objects.filter(pk__in=cats)

    def get_user_mapping(self, user):
        """Return the first UserBehavior object that matches this Behavior and
        the given user. There _should_ only be one of these. Returns None if
        the object is not found.

        Note: This method can be used by other apps that may have a generic
        relationships (e.g. notifications).

        """
        return self.userbehavior_set.filter(user=user, behavior=self).first()

    objects = WorkflowManager()


class Action(URLMixin, BaseBehavior):
    """Actions are things that people do, and are typically the bit of
    information to which a user will set a reminder (e.g. a Trigger).

    Actions can be of different types, i.e.:

    * Starter Step
    * Tiny Version
    * Resource
    * Right now
    * Custom

    """
    STARTER = "starter"
    TINY = "tiny"
    RESOURCE = "resource"
    NOW = "now"
    LATER = "later"
    CUSTOM = "custom"

    ACTION_TYPE_CHOICES = (
        (STARTER, 'Starter Step'),
        (TINY, 'Tiny Version'),
        (RESOURCE, 'Resource'),
        (NOW, 'Do it now'),
        (LATER, 'Do it later'),
        (CUSTOM, 'Custom'),
    )

    # URLMixin attributes
    urls_fields = ['pk', 'title_slug']
    urls_app_namespace = "goals"
    urls_model_name = "action"
    urls_icon_field = "icon"
    urls_image_field = "image"
    default_icon = "img/compass-grey.png"
    notification_title = "Time for me to..."

    # Data Fields
    title = models.CharField(
        max_length=256,
        db_index=True,
        help_text="A short (50 character) title for this Action"
    )
    title_slug = models.SlugField(max_length=256, db_index=True)

    behavior = models.ForeignKey(Behavior, verbose_name="behavior")
    action_type = models.CharField(
        max_length=32,
        default=CUSTOM,
        choices=ACTION_TYPE_CHOICES,
        db_index=True,
    )
    sequence_order = models.IntegerField(
        default=0,
        db_index=True,
        help_text="Order/number of action in stepwise sequence of behaviors"
    )
    default_trigger = models.OneToOneField(
        Trigger,
        blank=True,
        null=True,
        help_text="A trigger/reminder for this behavior",
        related_name="action_default"
    )
    updated_by = models.ForeignKey(
        settings.AUTH_USER_MODEL,
        related_name="actions_updated",
        null=True
    )
    created_by = models.ForeignKey(
        settings.AUTH_USER_MODEL,
        related_name="actions_created",
        null=True
    )

    @classmethod
    def get_create_starter_action_url(cls):
        return "{0}?actiontype={1}".format(
            reverse("goals:action-create"), cls.STARTER)

    @classmethod
    def get_create_tiny_action_url(cls):
        return "{0}?actiontype={1}".format(
            reverse("goals:action-create"), cls.TINY)

    @classmethod
    def get_create_resource_action_url(cls):
        return "{0}?actiontype={1}".format(
            reverse("goals:action-create"), cls.RESOURCE)

    @classmethod
    def get_create_now_action_url(cls):
        return "{0}?actiontype={1}".format(
            reverse("goals:action-create"), cls.NOW)

    @classmethod
    def get_create_later_action_url(cls):
        return "{0}?actiontype={1}".format(
            reverse("goals:action-create"), cls.LATER)

    @classmethod
    def get_create_custom_action_url(cls):
        return "{0}?actiontype={1}".format(
            reverse("goals:action-create"), cls.CUSTOM)

    class Meta(BaseBehavior.Meta):
        ordering = ['sequence_order', 'title']
        verbose_name = "Action"
        verbose_name_plural = "Actions"
        # add_action, change_action, delete_action are created by default.
        permissions = (
            ("view_action", "Can view Actions"),
            ("decline_action", "Can Decline Actions"),
            ("publish_action", "Can Publish Actions"),
        )

    def get_user_mapping(self, user):
        """Return the first UserAction object that matches this Action and the
        given user. There _should_ only be one of these. Returns None if the
        object is not found.

        Note: This method can be used by other apps that may have a generic
        relationships (e.g. notifications).

        """
        return self.useraction_set.filter(user=user, action=self).first()

    objects = WorkflowManager()


# ----------------------------------
# Signals for public content models.
# ----------------------------------
@receiver(pre_save, sender=Action)
@receiver(pre_save, sender=Behavior)
@receiver(pre_save, sender=Goal)
@receiver(pre_save, sender=Category)
def clean_content(sender, instance, raw, using, **kwargs):
    # A mapping of model field names and the function that cleans them.
    clean_functions = {
        "title": clean_title,
        "subtitle": clean_title,
        "description": strip,
        "more_info": strip,
        "notification_text": clean_notification,
    }
    for field, func in clean_functions.items():
        if hasattr(instance, field):
            setattr(instance, field, func(getattr(instance, field)))


@receiver(post_delete, sender=Action)
@receiver(post_delete, sender=Behavior)
@receiver(post_delete, sender=Goal)
@receiver(post_delete, sender=Category)
def delete_model_icon(sender, instance, using, **kwargs):
    """Once a model instance has been deleted, this will remove its `icon` from
    the filesystem."""
    if hasattr(instance, 'icon') and instance.icon:
        instance.icon.delete()


@receiver(post_delete, sender=Action)
@receiver(post_delete, sender=Behavior)
def delete_model_image(sender, instance, using, **kwargs):
    """Once a model instance has been deleted, this will remove its `image`
    from the filesystem."""
    if hasattr(instance, 'image') and instance.image:
        instance.image.delete()


# -----------------------------------------------------------------------------
#
# Models that track a user's progress toward Goals, Behaviors, Actions.
#
# -----------------------------------------------------------------------------
class UserGoal(models.Model):
    user = models.ForeignKey(settings.AUTH_USER_MODEL)
    goal = models.ForeignKey(Goal)
    completed = models.BooleanField(default=False)
    completed_on = models.DateTimeField(blank=True, null=True)
    created_on = models.DateTimeField(auto_now_add=True)

    def __str__(self):
        return "{0}".format(self.goal.title)

    class Meta:
        ordering = ['user', 'goal']
        unique_together = ("user", "goal")
        verbose_name = "User Goal"
        verbose_name_plural = "User Goals"

    @property
    def custom_triggers_allowed(self):
        """Check to see if the user/goal is in a Package where custom triggers
        are restricted. """

        # See if the user is restricted from creating triggers for this goal.
        restricted = self.goal.packageenrollment_set.filter(
            user=self.user,
            prevent_custom_triggers=True
        ).exists()

        # Negate the restriction so our api is positive.
        return not restricted

    def get_user_behaviors(self):
        """Returns a QuerySet of Behaviors related to this Goal, but restricts
        those behaviors to those which the user has selected.

        """
        bids = self.user.userbehavior_set.values_list('behavior_id', flat=True)
        return self.goal.behavior_set.filter(id__in=bids)

    def get_user_categories(self):
        """Returns a QuerySet of Categories related to this Goal, but restricts
        those categories to those which the user has selected.

        NOTE: This method also looks up the user's `CategoryProgress` for
        each category, and appends a `progress_value` attribute.
        """
        cids = self.user.usercategory_set.values_list('category__id', flat=True)

        # Find all the lastest CategoryProgress objects for each user/category
        scores = {}
        for cid in cids:
            try:
                scores[cid] = CategoryProgress.objects.filter(
                    user=self.user,
                    category__id=cid
                ).latest().current_score
            except CategoryProgress.DoesNotExist:
                scores[cid] = 0.0

        results = self.goal.categories.filter(id__in=cids)
        for category in results:
            category.progress_value = scores.get(category.id, 0.0)
        return results

    @property
    def progress_value(self):
        try:
            qs = self.goal.goalprogress_set.filter(user=self.user)
            return qs.latest().current_score
        except GoalProgress.DoesNotExist:
            return 0.0


@receiver(pre_delete, sender=UserGoal, dispatch_uid="del_goal_behaviors")
def delete_goal_child_behaviors(sender, instance, using, **kwargs):
    """If a user is removing a goal, delete all of the user's selected
    behaviors that have *no other* parent goal."""
    # Get a list of all goals selected by the user, excluding the one
    # we're about to remove.
    user_goals = UserGoal.objects.filter(user=instance.user)
    user_goals = user_goals.exclude(id=instance.id)
    user_goals = user_goals.values_list('goal', flat=True)

    # Delete all the user's behaviors that lie ONLY in the goal we're
    # about to remove
    user_behaviors = instance.user.userbehavior_set.all()
    user_behaviors = user_behaviors.exclude(behavior__goals__in=user_goals)
    user_behaviors.delete()


class UserBehavior(models.Model):
    """A Mapping between Users and the Behaviors they've selected.

    NOTE: notifications for this are scheduled by the `create_notifications`
    management command.
    """
    user = models.ForeignKey(settings.AUTH_USER_MODEL)
    behavior = models.ForeignKey(Behavior)
    custom_trigger = models.ForeignKey(
        Trigger,
        blank=True,
        null=True,
        help_text="A User-defined trigger for this behavior"
    )
    completed = models.BooleanField(default=False)
    completed_on = models.DateTimeField(blank=True, null=True)
    created_on = models.DateTimeField(auto_now_add=True)

    def __str__(self):
        return "{0}".format(self.behavior.title)

    class Meta:
        ordering = ['user', 'behavior']
        unique_together = ("user", "behavior")
        verbose_name = "User Behavior"
        verbose_name_plural = "User Behaviors"

    @property
    def custom_triggers_allowed(self):
        """Check to see if the user/behavior is the child of a goal within a
        Package where custom triggers are restricted. """

        # See if the user is restricted from creating triggers for this goal.
        goals = self.behavior.goals.values_list("pk", flat=True)
        restricted = PackageEnrollment.objects.filter(
            goals__pk__in=goals,
            user=self.user,
            prevent_custom_triggers=True
        ).exists()

        # Negate the restriction so our api is positive.
        return not restricted

    def get_user_categories(self):
        """Returns a QuerySet of Categories related to this Behavior, but
        restricts the result to those Categories which the user has selected."""
        # User-selected categories
        a = set(self.user.usercategory_set.values_list('category__id', flat=True))
        # Parent categories (through goals)
        b = set(self.behavior.goals.values_list("categories", flat=True))
        # The overlap
        ids = a.intersection(b)
        return Category.objects.filter(id__in=ids)

    def get_user_goals(self):
        """Returns a QuerySet of Goals related to this Behavior, but restricts
        those goals to those which the user has selected."""
        gids = self.user.usergoal_set.values_list('goal__id', flat=True)
        return self.behavior.goals.filter(id__in=gids)

    def get_custom_trigger_name(self):
        """This should generate a unique name for this object's custom
        trigger."""
        return "custom trigger for userbehavior-{0}".format(self.id)

    def get_user_actions(self):
        """Returns a QuerySet of Actions related to this Behavior, but
        restricts the results to those which the user has selected.

        """
        uids = self.user.useraction_set.values_list('action_id', flat=True)
        return self.behavior.action_set.filter(id__in=uids)


@receiver(pre_delete, sender=UserBehavior, dispatch_uid="del_behavior_actions")
def delete_behavior_child_actions(sender, instance, using, **kwargs):
    """If a user is removing a behavior, delete all of the user's selected
    actions that are a child of this behavior."""

    user_actions = instance.user.useraction_set.filter(
        action__behavior=instance.behavior
    )
    user_actions.delete()


@receiver(post_delete, sender=UserBehavior)
def remove_behavior_reminders(sender, instance, using, **kwargs):
    """If a user deletes ALL of their UserBehavior instances, we should also
    remove the currently-queued GCMMessage for the Behavior/Priority reminder.

    """
    # NOTE: All behavior reminders use the default trigger, and we're not
    # actually connecting them to any content types, so that's null.

    if not UserBehavior.objects.filter(user=instance.user).exists():
        try:
            from notifications.models import GCMMessage
            from notifications.settings import DEFAULTS
            messages = GCMMessage.objects.filter(
                user=instance.user,
                content_type=None,
                title=DEFAULTS['DEFAULT_TITLE']
            )
            messages.delete()
        except (ImportError, ContentType.DoesNotExist):
            pass


class UserAction(models.Model):
    """A Mapping between Users and the Actions they've selected.

    NOTE: notifications for this are scheduled by the `create_notifications`
    management command.
    """
    user = models.ForeignKey(settings.AUTH_USER_MODEL)
    action = models.ForeignKey(Action)
    custom_trigger = models.ForeignKey(
        Trigger,
        blank=True,
        null=True,
        help_text="A User-defined trigger for this behavior"
    )
    created_on = models.DateTimeField(auto_now_add=True)

    def __str__(self):
        return "{0}".format(self.action.title)

    class Meta:
        ordering = ['user', 'action']
        unique_together = ("user", "action")
        verbose_name = "User Action"
        verbose_name_plural = "User Actions"

    @property
    def custom_triggers_allowed(self):
        """Check to see if the user/behavior is the child of a goal within a
        Package where custom triggers are restricted. """

        # See if the user is restricted from creating triggers for this goal.
        goals = self.action.behavior.goals.values_list("pk", flat=True)
        restricted = PackageEnrollment.objects.filter(
            goals__pk__in=goals,
            user=self.user,
            prevent_custom_triggers=True
        ).exists()

        # Negate the restriction so our api is positive.
        return not restricted

    @property
    def default_trigger(self):
        return self.action.default_trigger

    def get_custom_trigger_name(self):
        """This should generate a unique name for this object's custom
        trigger."""
        return "custom trigger for useraction-{0}".format(self.id)

    objects = UserActionManager()


@receiver(post_delete, sender=UserAction)
def remove_action_reminders(sender, instance, using, **kwargs):
    """If a user deletes one of their UserAction instances, we should also
    remove the GCMMessage associated with it, so they don't get a
    notification.

    NOTE: GCMMessages have a generic relationship to the Action
    """
    # Remove any custom triggers associated with this object.
    try:
        if instance.custom_trigger:
            instance.custom_trigger.delete()
    except Trigger.DoesNotExist:
        # This really shouldn't happen, but sometimes it does when cleaning
        # up generated objects in our test suite
        pass

    try:
        # Remove any pending notifications
        from notifications.models import GCMMessage
        action_type = ContentType.objects.get_for_model(Action)
        messages = GCMMessage.objects.filter(
            content_type=action_type,
            object_id=instance.action.id,
            user=instance.user
        )
        messages.delete()
    except (ImportError, ContentType.DoesNotExist):
        pass


class UserCompletedAction(models.Model):
    """Users can tell us they "completed" an Action. This is represented in
    the mobile app by a 'I did it' button.

    Note that there may be many instances of this model for a user/action, and
    that an aggregate of these tells us how often a user performs (or says they
    perform) this action.

    """
    user = models.ForeignKey(settings.AUTH_USER_MODEL)
    useraction = models.ForeignKey(UserAction)
    action = models.ForeignKey(Action)
    updated_on = models.DateTimeField(auto_now=True)
    created_on = models.DateTimeField(auto_now_add=True)

    def __str__(self):
        return "{0}".format(self.action.title)

    class Meta:
        ordering = ['user', 'action']
        verbose_name = "User Completed Action"
        verbose_name_plural = "User Completed Action"


class UserCategory(models.Model):
    """A Mapping between users and specific categories."""
    user = models.ForeignKey(settings.AUTH_USER_MODEL)
    category = models.ForeignKey(Category)
    created_on = models.DateTimeField(auto_now_add=True)

    def __str__(self):
        return "{0}".format(self.category.title)

    class Meta:
        ordering = ['user', 'category']
        unique_together = ("user", "category")
        verbose_name = "User Category"
        verbose_name_plural = "User Categories"

    @property
    def custom_triggers_allowed(self):
        """Check to see if the user/category is a Package where custom triggers
        are restricted."""

        # See if the user is restricted from creating triggers for this goal.
<<<<<<< HEAD
        restricted = self.goal.packageenrollment_set.filter(
            user=self.user,
            category=self.category,
=======
        restricted = self.category.packageenrollment_set.filter(
            user=self.user,
>>>>>>> 3cbd5db3
            prevent_custom_triggers=True
        ).exists()

        # Negate the restriction so our api is positive.
        return not restricted

    def get_user_goals(self):
        """Returns a QuerySet of Goals related to this Category, but restricts
        those goals to those which the user has selected."""
        gids = self.user.usergoal_set.values_list('goal__id', flat=True)
        return self.category.goals.filter(id__in=gids)

    @property
    def progress_value(self):
        try:
            qs = self.category.categoryprogress_set.filter(user=self.user)
            return qs.latest().current_score
        except CategoryProgress.DoesNotExist:
            return 0.0


@receiver(pre_delete, sender=UserCategory, dispatch_uid="del_cat_goals")
def delete_category_child_goals(sender, instance, using, **kwargs):
    """If a user is removing a category, delete all of the user's selected
    goals that have *no other* parent category."""
    # Get a list of all categories selected by the user, excluding the one
    # we're about to remove.
    user_categories = UserCategory.objects.filter(user=instance.user)
    user_categories = user_categories.exclude(id=instance.id)
    user_categories = user_categories.values_list('category', flat=True)

    # Delete all the user's goals that lie ONLY in the category we're
    # about to remove
    user_goals = instance.user.usergoal_set.all()
    user_goals = user_goals.exclude(goal__categories__in=user_categories)
    user_goals.delete()


class BehaviorProgress(models.Model):
    """Encapsulates a user's progress & history toward certain behaviors."""
    OFF_COURSE = 1
    SEEKING = 2
    ON_COURSE = 3

    PROGRESS_CHOICES = (
        (OFF_COURSE, "Off Course"),
        (SEEKING, "Seeking"),
        (ON_COURSE, "On Course"),
    )
    user = models.ForeignKey(settings.AUTH_USER_MODEL)
    user_behavior = models.ForeignKey(UserBehavior)
    status = models.IntegerField(choices=PROGRESS_CHOICES)
    reported_on = models.DateTimeField(auto_now_add=True)

    class Meta:
        ordering = ['-reported_on']
        get_latest_by = "reported_on"
        verbose_name = "Behavior Progress"
        verbose_name_plural = "Behavior Progression"

    def __str__(self):
        return self.get_status_display()

    @property
    def status_display(self):
        return self.get_status_display()

    @property
    def behavior(self):
        return self.user_behavior.behavior


@receiver(post_save, sender=BehaviorProgress, dispatch_uid="recalc_goal_progress")
def recalculate_goal_progress(sender, instance, created, **kwargs):
    """This signal handler will re-calculate the most recent GoalProgress
    instance when a BehaviorProgress is created."""
    if created:
        # Get all possible goal ids associated with the user
        for gid in instance.user_behavior.behavior.goals.values_list("id", flat=True):
            try:
                # Recalculate the score from all related BehaviorProgress objects
                gp = GoalProgress.objects.filter(user=instance.user, goal__id=gid).latest()
                gp.recalculate_score()
                gp.save()
            except GoalProgress.DoesNotExist:
                pass


class GoalProgressManager(models.Manager):
    """Custom manager for the `GoalProgress` class that includes a method
    to generate scores for a User's progress toward a Goal.

    NOTE: This is defined here (in models.py) instead of in managers.py, so
    we have access to the Goal & BehaviorProgress models.

    """

    def _get_or_update(self, user, goal, scores, current_time):
        # check to see if we've already got a GoalProgress object for this date
        start, end = dateutils.date_range(current_time)

        # do the aggregation
        score_total = sum(scores)
        score_max = len(scores) * BehaviorProgress.ON_COURSE

        try:
            gp = self.filter(
                user=user,
                goal=goal,
                reported_on__range=(start, end)
            ).latest()
            gp.current_total = score_total
            gp.max_total = score_max
            gp.save()
        except self.model.DoesNotExist:
            gp = self.create(
                user=user,
                goal=goal,
                current_total=score_total,
                max_total=score_max
            )
        return gp

    def generate_scores(self, user):
        created_objects = []
        current_time = timezone.now()

        # Get all the goals that a user has selected IFF that user has also
        # selected some Behaviors.
        #
        # This is the intersection of:
        # - the set of goal ids that contain behavior's i've selected
        # - the set of goals i've selected
        ubgs = UserBehavior.objects.filter(user=user)
        ubgs = set(ubgs.values_list('behavior__goals__id', flat=True))

        goal_ids = UserGoal.objects.filter(user=user)
        goal_ids = set(goal_ids.values_list('goal', flat=True))
        goal_ids = goal_ids.intersection(ubgs)

        for goal in Goal.objects.filter(id__in=goal_ids):
            # Get all the User's selected behavior (ids) within that goal.
            behaviors = UserBehavior.objects.filter(
                user=user,
                behavior__goals=goal
            ).values_list('behavior', flat=True)

            if behaviors.exists():
                # All the self-reported scores up to this date for this goal
                scores = BehaviorProgress.objects.filter(
                    user_behavior__behavior__id__in=behaviors,
                    user=user,
                    reported_on__lte=current_time
                ).values_list('status', flat=True)

                # Create a GoalProgress object for this data
                gp = self._get_or_update(user, goal, scores, current_time)
                created_objects.append(gp.id)
        return self.get_queryset().filter(id__in=created_objects)


class GoalProgress(models.Model):
    """Agregates data from `BehaviorProgression` up to 'today'."""
    user = models.ForeignKey(settings.AUTH_USER_MODEL)
    goal = models.ForeignKey(Goal)
    current_score = models.FloatField()
    current_total = models.FloatField()
    max_total = models.FloatField()
    reported_on = models.DateTimeField(auto_now_add=True)

    class Meta:
        ordering = ['-reported_on']
        get_latest_by = "reported_on"
        verbose_name = "Goal Progress"
        verbose_name_plural = "Goal Progression"

    def __str__(self):
        return "{}".format(self.current_score)

    def _calculate_score(self, digits=2):
        v = 0
        if self.max_total > 0:
            v = round(self.current_total / self.max_total, digits)
        self.current_score = v

    def recalculate_score(self):
        """Recalculate all of the BehaviorProgress values for the current date,
        updating the relevant score-related fields."""
        behavior_ids = self.user.userbehavior_set.values_list("behavior", flat=True)
        start = self.reported_on.replace(hour=0, minute=0, second=0, microsecond=0)
        end = self.reported_on.replace(hour=23, minute=59, second=59, microsecond=999999)
        scores = BehaviorProgress.objects.filter(
            user_behavior__behavior_id__in=behavior_ids,
            user=self.user,
            reported_on__range=(start, end)
        ).values_list('status', flat=True)
        self.current_total = sum(scores)
        self.max_total = len(scores) * BehaviorProgress.ON_COURSE
        self._calculate_score()

    def save(self, *args, **kwargs):
        self._calculate_score()
        return super().save(*args, **kwargs)

    @property
    def text_glyph(self):
        """show a unicode arrow representing the compass needle; used in admin"""
        if self.current_score < 0.25:
            return u"\u2193"  # down (south)
        elif self.current_score >= 0.25 and self.current_score < 0.4:
            return u"\u2198"  # down-right (southeast)
        elif self.current_score >= 0.4 and self.current_score < 0.7:
            return u"\u2192"  # right (east)
        elif self.current_score >= 0.7 and self.current_score < 0.9:
            return u"\u2197"  # right-up (northeast)
        elif self.current_score >= 0.9:
            return u"\u2191"  # up (north)

    objects = GoalProgressManager()


class CategoryProgressManager(models.Manager):
    """Custom manager for the `CategoryProgress` class that includes a method
    to generate scores for a User's progress."""

    def _get_or_update(self, user, category, current_score, current_time):
        # check to see if we've already got a CategoryProgress object for
        # the current date
        start, end = dateutils.date_range(current_time)
        current_score = round(current_score, 2)

        try:
            cp = self.filter(
                user=user,
                category=category,
                reported_on__range=(start, end)
            ).latest()
            cp.current_score = current_score
            cp.save()
        except self.model.DoesNotExist:
            # Create a CategoryProgress object for this data
            cp = self.create(
                user=user,
                category=category,
                current_score=round(current_score, 2),
            )
        return cp

    def generate_scores(self, user):
        created_objects = []
        current_time = timezone.now()

        # Get all the categories that a user has selected IFF there are also
        # some goalprogress objects for that category
        #
        # This is the intersection of:
        # - the set of categories that contain goals that i've selected
        # - the set of categories i've selected
        ug_cats = UserGoal.objects.filter(user=user)
        ug_cats = set(ug_cats.values_list('goal__categories__id', flat=True))
        cat_ids = UserCategory.objects.filter(user=user)
        cat_ids = set(cat_ids.values_list('category__id', flat=True))
        cat_ids = cat_ids.intersection(ug_cats)

        # NOTE: Average GoalProgress for the last 7 days
        start, end = dateutils.date_range(current_time)
        start = start - timedelta(days=7)

        for cat in Category.objects.filter(id__in=cat_ids):
            # Average all latest relevant GoalProgress scores
            results = GoalProgress.objects.filter(
                user=user,
                goal__categories=cat,
                reported_on__range=(start, end)
            ).aggregate(Avg("current_score"))

            # NOTE: Result of averaging the current scores could be None
            current_score = results.get('current_score__avg', 0) or 0

            # Create a CategoryProgress object for this data
            cp = self._get_or_update(user, cat, current_score, current_time)
            created_objects.append(cp.id)
        return self.get_queryset().filter(id__in=created_objects)


class CategoryProgress(models.Model):
    """Agregates score data from `GoalProgress` up to 'today'."""
    user = models.ForeignKey(settings.AUTH_USER_MODEL)
    category = models.ForeignKey(Category)
    current_score = models.FloatField(default=0)
    reported_on = models.DateTimeField(auto_now_add=True)

    class Meta:
        ordering = ['-reported_on']
        get_latest_by = "reported_on"
        verbose_name = "Category Progress"
        verbose_name_plural = "Category Progression"

    def __str__(self):
        return "{}".format(self.current_score)

    def recalculate_score(self, digits=2):
        """Recalculate all of the Progress values for the current date,
        updating the relevant score-related fields.

        This method Averages the user's GoalProgress scores for all goals
        related to this category, for the most recent day.

        """
        goal_ids = self.category.goals.values_list("id", flat=True)
        start = self.reported_on.replace(hour=0, minute=0, second=0, microsecond=0)
        end = self.reported_on.replace(hour=23, minute=59, second=59, microsecond=999999)
        results = GoalProgress.objects.filter(
            user=self.user,
            goal__id__in=goal_ids,
            reported_on__range=(start, end)
        ).aggregate(Avg("current_score"))
        self.current_score = round(results.get('current_score__avg', 0), digits)

    @property
    def text_glyph(self):
        """show a unicode arrow representing the compass needle; used in admin"""
        if self.current_score < 0.25:
            return u"\u2193"  # down (south)
        elif self.current_score >= 0.25 and self.current_score < 0.4:
            return u"\u2198"  # down-right (southeast)
        elif self.current_score >= 0.4 and self.current_score < 0.7:
            return u"\u2192"  # right (east)
        elif self.current_score >= 0.7 and self.current_score < 0.9:
            return u"\u2197"  # right-up (northeast)
        elif self.current_score >= 0.9:
            return u"\u2191"  # up (north)

    objects = CategoryProgressManager()


class PackageEnrollment(models.Model):
    """A mapping of users who've been enrolled in various *Packaged Content*
    e.g. Categories. This model tracks when they were enrolled, which categories
    they were enrolled in, and who enrolled them.

    """
    user = models.ForeignKey(settings.AUTH_USER_MODEL)
    category = models.ForeignKey(Category)
    goals = models.ManyToManyField(Goal)
    prevent_custom_triggers = models.BooleanField(
        default=False,
        help_text="Setting this option will prevent users from overriding the "
                  "default reminder times for actions within the selected goals."
    )
    accepted = models.BooleanField(default=False)
    enrolled_by = models.ForeignKey(
        settings.AUTH_USER_MODEL,
        related_name='enrolled'
    )
    enrolled_on = models.DateTimeField(auto_now_add=True)

    class Meta:
        ordering = ['enrolled_on']
        verbose_name = "Package Enrollment"
        verbose_name_plural = "Package Enrollments"

    def __str__(self):
        return "{0} enrolled on {1}".format(
            self.user.get_full_name(),
            self.enrolled_on
        )

    @property
    def rendered_consent_summary(self):
        return self.category.rendered_consent_summary

    @property
    def rendered_consent_more(self):
        return self.category.rendered_consent_more

    # TODO: NEEDS TESTS.
    def create_user_mappings(self):
        """Creates all of the User* mappings for the associated categories and
        all child content."""
        # TODO: this is terribly inefficient, because we'll likely be doing
        # this for a number of users at once.
        try:
            UserCategory.objects.create(user=self.user, category=self.category)
        except IntegrityError:
            pass

        # Enroll the user in the goals.
        goals = self.goals.all()
        for goal in goals:
            try:
                UserGoal.objects.create(user=self.user, goal=goal)
            except IntegrityError:
                pass

        # Enroll the User in the Behaviors
        behaviors = Behavior.objects.published().filter(goals=goals).distinct()
        for behavior in behaviors:
            try:
                UserBehavior.objects.create(user=self.user, behavior=behavior)
            except IntegrityError:
                pass

        # Enroll the User in the Actions
        actions = Action.objects.published().filter(behavior__in=behaviors)
        actions = actions.distinct()
        for action in actions:
            try:
                UserAction.objects.create(user=self.user, action=action)
            except IntegrityError:
                pass

    objects = PackageEnrollmentManager()<|MERGE_RESOLUTION|>--- conflicted
+++ resolved
@@ -1284,14 +1284,8 @@
         are restricted."""
 
         # See if the user is restricted from creating triggers for this goal.
-<<<<<<< HEAD
-        restricted = self.goal.packageenrollment_set.filter(
-            user=self.user,
-            category=self.category,
-=======
         restricted = self.category.packageenrollment_set.filter(
             user=self.user,
->>>>>>> 3cbd5db3
             prevent_custom_triggers=True
         ).exists()
 
